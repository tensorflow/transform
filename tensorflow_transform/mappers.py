--- conflicted
+++ resolved
@@ -114,18 +114,12 @@
   with tf.name_scope(name, 'scale_to_z_score'):
     # x_mean will be float16, float32, or float64, depending on type of x.
     x_mean, x_var = analyzers._mean_and_var(  # pylint: disable=protected-access
-<<<<<<< HEAD
-        x, reduce_instance_dims=not elementwise)
+        x, reduce_instance_dims=not elementwise, output_dtype=output_dtype)
     numerator = tf.cast(x, x_mean.dtype) - x_mean
     denominator = tf.sqrt(x_var)
     return tf.where(denominator != 0, numerator / denominator, numerator)
     
-=======
-        x, reduce_instance_dims=not elementwise, output_dtype=output_dtype)
-    return (tf.cast(x, x_mean.dtype) - x_mean) / tf.sqrt(x_var)
-
->>>>>>> 6a221b06
-
+    
 def tfidf(x, vocab_size, smooth=True, name=None):
   """Maps the terms in x to their term frequency * inverse document frequency.
 
