--- conflicted
+++ resolved
@@ -12,6 +12,7 @@
 # See the License for the specific language governing permissions and
 # limitations under the License.
 """Package Setup script for tf.Transform."""
+
 import os
 from pathlib import Path
 
@@ -40,75 +41,44 @@
 
 
 def _make_required_install_packages():
-<<<<<<< HEAD
     # Make sure to sync the versions of common dependencies (absl-py, numpy, and
     # protobuf) with TF and pyarrow version with tfx-bsl.
     return [
         "absl-py>=0.9,<2.0.0",
         'apache-beam[gcp]>=2.53,<3;python_version>="3.11"',
-        'apache-beam[gcp]>=2.47,<3;python_version<"3.11"',
+        'apache-beam[gcp]>=2.50,<2.51;python_version<"3.11"',
         "numpy>=1.22.0",
-        'protobuf>=4.25.2,<5;python_version>="3.11"',
-        'protobuf>=3.20.3,<5;python_version<"3.11"',
+        'protobuf>=4.25.2,<6.0.0;python_version>="3.11"',
+        'protobuf>=4.21.6,<6.0.0;python_version<"3.11"',
         "pyarrow>=10,<11",
         "pydot>=1.2,<2",
-        "tensorflow"
-        + select_constraint(
-            default=">=2.15,<2.16",
-            nightly=">=2.16.0.dev",
-            git_master="@git+https://github.com/tensorflow/tensorflow@master",
-        ),
+        "tensorflow>=2.17,<2.18",
         "tensorflow-metadata"
         + select_constraint(
-            default=">=1.15.0,<1.16.0",
-            nightly=">=1.16.0.dev",
+            default=">=1.17.1,<1.18.0",
+            nightly=">=1.18.0.dev",
             git_master="@git+https://github.com/tensorflow/metadata@master",
         ),
+        "tf_keras>=2",
         "tfx-bsl"
         + select_constraint(
-            default=">=1.15.1,<1.16.0",
-            nightly=">=1.16.0.dev",
+            default=">=1.17.1,<1.18.0",
+            nightly=">=1.18.0.dev",
             git_master="@git+https://github.com/tensorflow/tfx-bsl@master",
         ),
     ]
-=======
-  # Make sure to sync the versions of common dependencies (absl-py, numpy, and
-  # protobuf) with TF and pyarrow version with tfx-bsl.
-  return [
-      'absl-py>=0.9,<2.0.0',
-      'apache-beam[gcp]>=2.53,<3;python_version>="3.11"',
-      'apache-beam[gcp]>=2.50,<2.51;python_version<"3.11"',
-      'numpy>=1.22.0',
-      'protobuf>=4.25.2,<6.0.0;python_version>="3.11"',
-      'protobuf>=4.21.6,<6.0.0;python_version<"3.11"',
-      'pyarrow>=10,<11',
-      'pydot>=1.2,<2',
-      'tensorflow>=2.17,<2.18',
-      'tensorflow-metadata'
-      + select_constraint(
-          default='>=1.17.1,<1.18.0',
-          nightly='>=1.18.0.dev',
-          git_master='@git+https://github.com/tensorflow/metadata@master',
-      ),
-      'tf_keras>=2',
-      'tfx-bsl'
-      + select_constraint(
-          default='>=1.17.1,<1.18.0',
-          nightly='>=1.18.0.dev',
-          git_master='@git+https://github.com/tensorflow/tfx-bsl@master',
-      ),
-  ]
->>>>>>> 8dc3e9e1
+
 
 def _make_docs_packages():
-  return [
-      req for req in Path("./requirements-docs.txt")
-      .expanduser()
-      .resolve()
-      .read_text()
-      .splitlines()
-      if req
-  ]
+    return [
+        req
+        for req in Path("./requirements-docs.txt")
+        .expanduser()
+        .resolve()
+        .read_text()
+        .splitlines()
+        if req
+    ]
 
 
 # Get the long description from the README file.
@@ -143,24 +113,16 @@
     ],
     namespace_packages=[],
     install_requires=_make_required_install_packages(),
-<<<<<<< HEAD
-    extras_require={"test": ["pytest>=8.0"]},
+    extras_require={
+        "test": ["pytest>=8.0"],
+        "docs": _make_docs_packages(),
+    },
     python_requires=">=3.9,<4",
     packages=find_packages(),
     include_package_data=True,
     package_data={"tensorflow_transform": ["py.typed"]},
+    data_files=[("docs_reqs", ["requirements-docs.txt"])],
     description="A library for data preprocessing with TensorFlow",
-=======
-    extras_require= {
-      'docs': _make_docs_packages(),
-    },
-    python_requires='>=3.9,<4',
-    packages=find_packages(),
-    include_package_data=True,
-    package_data={'tensorflow_transform': ['py.typed']},
-    data_files=[("docs_reqs", ["requirements-docs.txt"])],
-    description='A library for data preprocessing with TensorFlow',
->>>>>>> 8dc3e9e1
     long_description=_LONG_DESCRIPTION,
     long_description_content_type="text/markdown",
     keywords="tensorflow transform tfx",
